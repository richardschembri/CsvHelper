﻿// Copyright 2009-2015 Josh Close and Contributors
// This file is a part of CsvHelper and is dual licensed under MS-PL and Apache 2.0.
// See LICENSE.txt for details or visit http://www.opensource.org/licenses/ms-pl.html for MS-PL and http://opensource.org/licenses/Apache-2.0 for Apache 2.0.
// http://csvhelper.com
using System;
using System.Collections;
using System.Collections.Generic;
using System.Globalization;
using System.IO;
using System.Reflection;
using System.Text;
using CsvHelper.Configuration;
using CsvHelper.TypeConversion;

#if !NET_2_0
using System.Linq;
using System.Linq.Expressions;
#endif

#if NET_2_0
using CsvHelper.MissingFrom20;
#endif

#if PCL
using CsvHelper.MissingFromPcl;
#endif

namespace CsvHelper
{
	/// <summary>
	/// Used to write CSV files.
	/// </summary>
	public class CsvWriter : ICsvWriter
	{
		private bool disposed;
		private readonly List<string> currentRecord = new List<string>();
		private ICsvSerializer serializer;
		private bool hasHeaderBeenWritten;
		private bool hasRecordBeenWritten;
#if !NET_2_0
		private readonly Dictionary<Type, Delegate> typeActions = new Dictionary<Type, Delegate>();
#endif
		private readonly CsvConfiguration configuration;
		private bool hasExcelSeperatorBeenRead;

		/// <summary>
		/// Gets the configuration.
		/// </summary>
		public virtual CsvConfiguration Configuration
		{
			get { return configuration; }
		}

		/// <summary>
		/// Creates a new CSV writer using the given <see cref="TextWriter" />,
		/// a default <see cref="CsvConfiguration"/> and <see cref="CsvSerializer"/>
		/// as the default serializer.
		/// </summary>
		/// <param name="writer">The writer used to write the CSV file.</param>
		public CsvWriter( TextWriter writer ) : this( writer, new CsvConfiguration() ) {}

		/// <summary>
		/// Creates a new CSV writer using the given <see cref="TextWriter"/>
		/// and <see cref="CsvConfiguration"/> and <see cref="CsvSerializer"/>
		/// as the default serializer.
		/// </summary>
		/// <param name="writer">The <see cref="StreamWriter"/> use to write the CSV file.</param>
		/// <param name="configuration">The configuration.</param>
		public CsvWriter( TextWriter writer, CsvConfiguration configuration )
		{
			if( writer == null )
			{
				throw new ArgumentNullException( "writer" );
			}

			if( configuration == null )
			{
				throw new ArgumentNullException( "configuration" );
			}

			this.configuration = configuration;
			serializer = new CsvSerializer( writer, configuration );
		}

		/// <summary>
		/// Creates a new CSV writer using the given <see cref="ICsvSerializer"/>.
		/// </summary>
		/// <param name="serializer">The serializer.</param>
		public CsvWriter( ICsvSerializer serializer )
		{
			if( serializer == null )
			{
				throw new ArgumentNullException( "serializer" );
			}

			if( serializer.Configuration == null )
			{
				throw new CsvConfigurationException( "The given serializer has no configuration." );
			}

			this.serializer = serializer;
			configuration = serializer.Configuration;
		}

		/// <summary>
		/// Writes the field to the CSV file. The field
		/// may get quotes added to it.
		/// When all fields are written for a record,
		/// <see cref="ICsvWriter.NextRecord" /> must be called
		/// to complete writing of the current record.
		/// </summary>
		/// <param name="field">The field to write.</param>
		public virtual void WriteField( string field )
		{
			CheckDisposed();

			var shouldQuote = configuration.QuoteAllFields;

			if( configuration.TrimFields )
			{
				field = field.Trim();
			}

			if( !configuration.QuoteNoFields && !string.IsNullOrEmpty( field ) )
			{
				var hasQuote = false;
				if( field.Contains( configuration.QuoteString ) )
				{
					// All quotes must be doubled.
					field = field.Replace( configuration.QuoteString, configuration.DoubleQuoteString );
					hasQuote = true;
				}

				if( shouldQuote
					|| hasQuote
					|| field[0] == ' '
					|| field[field.Length - 1] == ' '
					|| field.IndexOfAny( configuration.QuoteRequiredChars ) > -1
					|| ( configuration.Delimiter.Length > 1 && field.Contains( configuration.Delimiter ) ) )
				{
					shouldQuote = true;
				}
			}

			WriteField( field, shouldQuote );
		}

		/// <summary>
		/// Writes the field to the CSV file. This will
		/// ignore any need to quote and ignore the
		/// <see cref="CsvConfiguration.QuoteAllFields"/>
		/// and just quote based on the shouldQuote
		/// parameter.
		/// When all fields are written for a record,
		/// <see cref="ICsvWriter.NextRecord" /> must be called
		/// to complete writing of the current record.
		/// </summary>
		/// <param name="field">The field to write.</param>
		/// <param name="shouldQuote">True to quote the field, otherwise false.</param>
		public virtual void WriteField( string field, bool shouldQuote )
		{
			CheckDisposed();

<<<<<<< HEAD
			if( configuration.UseExcelLeadingZerosFormatForNumerics && field.Length > 0 && field[0] == '0' && field.All( Char.IsDigit ) )
=======
			if (!string.IsNullOrEmpty(field))
>>>>>>> 26f88ff2
			{
				if (configuration.UseExcelLeadingZerosFormatForNumerics && field[0] == '0' && field.All(Char.IsDigit))
				{
					field = "=" + configuration.Quote + field + configuration.Quote;
				}
				else if (shouldQuote)
				{
					field = configuration.Quote + field + configuration.Quote;
				}
			}

			currentRecord.Add( field );
		}

		/// <summary>
		/// Writes the field to the CSV file.
		/// When all fields are written for a record,
		/// <see cref="ICsvWriter.NextRecord" /> must be called
		/// to complete writing of the current record.
		/// </summary>
		/// <typeparam name="T">The type of the field.</typeparam>
		/// <param name="field">The field to write.</param>
		public virtual void WriteField<T>( T field )
		{
			CheckDisposed();

			var type = field.GetType();
			if( type == typeof( string ) )
			{
				WriteField( field as string );
			}
			else
			{
				var converter = TypeConverterFactory.GetConverter( type );
				WriteField( field, converter );
			}
		}

		/// <summary>
		/// Writes the field to the CSV file.
		/// When all fields are written for a record,
		/// <see cref="ICsvWriter.NextRecord" /> must be called
		/// to complete writing of the current record.
		/// </summary>
		/// <typeparam name="T">The type of the field.</typeparam>
		/// <param name="field">The field to write.</param>
		/// <param name="converter">The converter used to convert the field into a string.</param>
		public virtual void WriteField<T>( T field, ITypeConverter converter )
		{
			CheckDisposed();

			var typeConverterOptions = TypeConverterOptionsFactory.GetOptions( field.GetType() );
			if( typeConverterOptions.CultureInfo == null )
			{
				typeConverterOptions.CultureInfo = configuration.CultureInfo;
			}

			var fieldString = converter.ConvertToString( typeConverterOptions, field );
			WriteField( fieldString );
		}

		/// <summary>
		/// Writes the field to the CSV file
		/// using the given <see cref="ITypeConverter"/>.
		/// When all fields are written for a record,
		/// <see cref="ICsvWriter.NextRecord" /> must be called
		/// to complete writing of the current record.
		/// </summary>
		/// <typeparam name="T">The type of the field.</typeparam>
		/// <typeparam name="TConverter">The type of the converter.</typeparam>
		/// <param name="field">The field to write.</param>
		public virtual void WriteField<T, TConverter>( T field )
		{
			CheckDisposed();

			var converter = TypeConverterFactory.GetConverter<TConverter>();
			WriteField( field, converter );
		}

		/// <summary>
		/// Writes the field to the CSV file.
		/// When all fields are written for a record,
		/// <see cref="ICsvWriter.NextRecord" /> must be called
		/// to complete writing of the current record.
		/// </summary>
		/// <param name="type">The type of the field.</param>
		/// <param name="field">The field to write.</param>
		[Obsolete( "This method is deprecated and will be removed in the next major release. Use WriteField<T>( T field ) instead.", false )]
		public virtual void WriteField( Type type, object field )
		{
			CheckDisposed();

			if( type == typeof( string ) )
			{
				WriteField( field as string );
			}
			else
			{
				var converter = TypeConverterFactory.GetConverter( type );
				WriteField( type, field, converter );
			}
		}

		/// <summary>
		/// Writes the field to the CSV file.
		/// When all fields are written for a record,
		/// <see cref="ICsvWriter.NextRecord" /> must be called
		/// to complete writing of the current record.
		/// </summary>
		/// <param name="type">The type of the field.</param>
		/// <param name="field">The field to write.</param>
		/// <param name="converter">The converter used to convert the field into a string.</param>
		[Obsolete( "This method is deprecated and will be removed in the next major release. Use WriteField<T>( T field, ITypeConverter converter ) instead.", false )]
		public virtual void WriteField( Type type, object field, ITypeConverter converter )
		{
			CheckDisposed();

			var typeConverterOptions = TypeConverterOptionsFactory.GetOptions( type );
			if( typeConverterOptions.CultureInfo == null )
			{
				typeConverterOptions.CultureInfo = configuration.CultureInfo;
			}

			var fieldString = converter.ConvertToString( typeConverterOptions, field );
			WriteField( fieldString );
		}

		/// <summary>
		/// Ends writing of the current record
		/// and starts a new record. This is used
		/// when manually writing records with WriteField.
		/// </summary>
		public virtual void NextRecord()
		{
			CheckDisposed();

			serializer.Write( currentRecord.ToArray() );
			currentRecord.Clear();
		}

		/// <summary>
		/// Write the Excel seperator record.
		/// </summary>
		public virtual void WriteExcelSeparator()
		{
			CheckDisposed();

			if( hasHeaderBeenWritten )
			{
				throw new CsvWriterException( "The Excel seperator record must be the first record written in the file." );
			}

			if( hasRecordBeenWritten )
			{
				throw new CsvWriterException( "The Excel seperator record must be the first record written in the file." );
			}

			WriteField( "sep=" + configuration.Delimiter, false );

			NextRecord();
		}

#if !NET_2_0
		/// <summary>
		/// Writes the header record from the given properties.
		/// </summary>
		/// <typeparam name="T">The type of the record.</typeparam>
		public virtual void WriteHeader<T>()
		{
			CheckDisposed();

			WriteHeader( typeof( T ) );
		}

		/// <summary>
		/// Writes the header record from the given properties.
		/// </summary>
		/// <param name="type">The type of the record.</param>
		public virtual void WriteHeader( Type type )
		{
			CheckDisposed();

			if( type == null )
			{
				throw new ArgumentNullException( "type" );
			}

			if( !configuration.HasHeaderRecord )
			{
				throw new CsvWriterException( "Configuration.HasHeaderRecord is false. This will need to be enabled to write the header." );
			}

			if( hasHeaderBeenWritten )
			{
				throw new CsvWriterException( "The header record has already been written. You can't write it more than once." );
			}

			if( hasRecordBeenWritten )
			{
				throw new CsvWriterException( "Records have already been written. You can't write the header after writing records has started." );
			}

			if( type == typeof( Object ) )
			{
				return;
			}

			if( configuration.Maps[type] == null )
			{
				configuration.Maps.Add( configuration.AutoMap( type ) );
			}

			var properties = new CsvPropertyMapCollection();
			AddProperties( properties, configuration.Maps[type] );

			foreach( var property in properties )
			{
				if( CanWrite( property ) )
				{
					WriteField( property.Data.Names.FirstOrDefault() );
				}
			}

			NextRecord();

			hasHeaderBeenWritten = true;
		}

		/// <summary>
		/// Writes the record to the CSV file.
		/// </summary>
		/// <typeparam name="T">The type of the record.</typeparam>
		/// <param name="record">The record to write.</param>
		public virtual void WriteRecord<T>( T record )
		{
			CheckDisposed();

			try
			{
				GetWriteRecordAction<T>()( record );
				hasRecordBeenWritten = true;
				NextRecord();
			}
			catch( Exception ex )
			{
				ExceptionHelper.AddExceptionDataMessage( ex, null, record.GetType(), null, null, null );
				throw;
			}
		}

		/// <summary>
		/// Writes the record to the CSV file.
		/// </summary>
		/// <param name="type">The type of the record.</param>
		/// <param name="record">The record to write.</param>
		[Obsolete( "This method is deprecated and will be removed in the next major release. Use WriteRecord<T>( T record ) instead.", false )]
		public virtual void WriteRecord( Type type, object record )
		{
			CheckDisposed();

			try
			{
				GetWriteRecordAction( type ).DynamicInvoke( record );
				hasRecordBeenWritten = true;
				NextRecord();
			}
			catch( Exception ex )
			{
				ExceptionHelper.AddExceptionDataMessage( ex, null, type, null, null, null );
				throw;
			}
		}

		/// <summary>
		/// Writes the list of records to the CSV file.
		/// </summary>
		/// <param name="records">The list of records to write.</param>
		public virtual void WriteRecords( IEnumerable records )
		{
			CheckDisposed();

			Type recordType = null;
			try
			{
				if( configuration.HasExcelSeparator && !hasExcelSeperatorBeenRead )
				{
					WriteExcelSeparator();
					hasExcelSeperatorBeenRead = true;
				}

				// Write the header. If records is a List<dynamic>, the header won't be written.
				// This is because typeof( T ) = Object.
				var genericEnumerable = records.GetType().GetInterfaces().FirstOrDefault( t => t.IsGenericType && t.GetGenericTypeDefinition() == typeof( IEnumerable<> ) );
				if( genericEnumerable != null )
				{
					recordType = genericEnumerable.GetGenericArguments().Single();
					if( configuration.HasHeaderRecord && !hasHeaderBeenWritten && !recordType.IsPrimitive )
					{
						WriteHeader( recordType );
					}
				}

				foreach( var record in records )
				{
					// If records is a List<dynamic>, the header hasn't been written yet.
					// Write the header based on the record type.
					recordType = record.GetType();
					if( configuration.HasHeaderRecord && !hasHeaderBeenWritten && !recordType.IsPrimitive )
					{
						WriteHeader( recordType );
					}

					GetWriteRecordAction( record.GetType() ).DynamicInvoke( record );
					NextRecord();
				}
			}
			catch( Exception ex )
			{
				ExceptionHelper.AddExceptionDataMessage( ex, null, recordType, null, null, null );
				throw;
			}
		}

		/// <summary>
		/// Clears the record cache for the given type. After <see cref="ICsvWriter.WriteRecord{T}"/> is called the
		/// first time, code is dynamically generated based on the <see cref="CsvPropertyMapCollection"/>,
		/// compiled, and stored for the given type T. If the <see cref="CsvPropertyMapCollection"/>
		/// changes, <see cref="ICsvWriter.ClearRecordCache{T}"/> needs to be called to update the
		/// record cache.
		/// </summary>
		/// <typeparam name="T">The record type.</typeparam>
		public virtual void ClearRecordCache<T>()
		{
			CheckDisposed();

			ClearRecordCache( typeof( T ) );
		}

		/// <summary>
		/// Clears the record cache for the given type. After <see cref="ICsvWriter.WriteRecord{T}"/> is called the
		/// first time, code is dynamically generated based on the <see cref="CsvPropertyMapCollection"/>,
		/// compiled, and stored for the given type T. If the <see cref="CsvPropertyMapCollection"/>
		/// changes, <see cref="ICsvWriter.ClearRecordCache(System.Type)"/> needs to be called to update the
		/// record cache.
		/// </summary>
		/// <param name="type">The record type.</param>
		public virtual void ClearRecordCache( Type type )
		{
			CheckDisposed();

			typeActions.Remove( type );
		}

		/// <summary>
		/// Clears the record cache for all types. After <see cref="ICsvWriter.WriteRecord{T}"/> is called the
		/// first time, code is dynamically generated based on the <see cref="CsvPropertyMapCollection"/>,
		/// compiled, and stored for the given type T. If the <see cref="CsvPropertyMapCollection"/>
		/// changes, <see cref="ICsvWriter.ClearRecordCache()"/> needs to be called to update the
		/// record cache.
		/// </summary>
		public virtual void ClearRecordCache()
		{
			CheckDisposed();

			typeActions.Clear();
		}

		/// <summary>
		/// Adds the properties from the mapping. This will recursively
		/// traverse the mapping tree and add all properties for
		/// reference maps.
		/// </summary>
		/// <param name="properties">The properties to be added to.</param>
		/// <param name="mapping">The mapping where the properties are added from.</param>
		protected virtual void AddProperties( CsvPropertyMapCollection properties, CsvClassMap mapping )
		{
			properties.AddRange( mapping.PropertyMaps );
			foreach( var refMap in mapping.ReferenceMaps )
			{
				AddProperties( properties, refMap.Data.Mapping );
			}
		}

		/// <summary>
		/// Creates a property expression for the given property on the record.
		/// This will recursively traverse the mapping to find the property
		/// and create a safe property accessor for each level as it goes.
		/// </summary>
		/// <param name="recordExpression">The current property expression.</param>
		/// <param name="mapping">The mapping to look for the property to map on.</param>
		/// <param name="propertyMap">The property map to look for on the mapping.</param>
		/// <returns>An Expression to access the given property.</returns>
		protected virtual Expression CreatePropertyExpression( Expression recordExpression, CsvClassMap mapping, CsvPropertyMap propertyMap )
		{
			if( mapping.PropertyMaps.Any( pm => pm == propertyMap ) )
			{
				// The property is on this level.
				return Expression.Property( recordExpression, propertyMap.Data.Property );
			}

			// The property isn't on this level of the mapping.
			// We need to search down through the reference maps.
			foreach( var refMap in mapping.ReferenceMaps )
			{
				var wrapped = Expression.Property( recordExpression, refMap.Data.Property );
				var propertyExpression = CreatePropertyExpression( wrapped, refMap.Data.Mapping, propertyMap );
				if( propertyExpression == null )
				{
					continue;
				}

				var isReferenceValueType = refMap.Data.Property.PropertyType.IsValueType;
				if( isReferenceValueType )
				{
					return propertyExpression;
				}

				var nullCheckExpression = Expression.Equal( wrapped, Expression.Constant( null ) );

				var isValueType = propertyMap.Data.Property.PropertyType.IsValueType;
				var defaultValueExpression = isValueType
					? (Expression)Expression.New( propertyMap.Data.Property.PropertyType )
					: Expression.Constant( null, propertyMap.Data.Property.PropertyType );
				var conditionExpression = Expression.Condition( nullCheckExpression, defaultValueExpression, propertyExpression );
				return conditionExpression;
			}

			return null;
		}
#endif

		/// <summary>
		/// Performs application-defined tasks associated with freeing, releasing, or resetting unmanaged resources.
		/// </summary>
		/// <filterpriority>2</filterpriority>
		public void Dispose()
		{
			Dispose( true );
			GC.SuppressFinalize( this );
		}

		/// <summary>
		/// Performs application-defined tasks associated with freeing, releasing, or resetting unmanaged resources.
		/// </summary>
		/// <param name="disposing">True if the instance needs to be disposed of.</param>
		protected virtual void Dispose( bool disposing )
		{
			if( disposed )
			{
				return;
			}

			if( disposing )
			{
				if( serializer != null )
				{
					serializer.Dispose();
				}
			}

			disposed = true;
			serializer = null;
		}

		/// <summary>
		/// Checks if the instance has been disposed of.
		/// </summary>
		/// <exception cref="ObjectDisposedException" />
		protected virtual void CheckDisposed()
		{
			if( disposed )
			{
				throw new ObjectDisposedException( GetType().ToString() );
			}
		}

#if !NET_2_0
		/// <summary>
		/// Gets the action delegate used to write the custom
		/// class object to the writer.
		/// </summary>
		/// <typeparam name="T">The type of the custom class being written.</typeparam>
		/// <returns>The action delegate.</returns>
		protected virtual Action<T> GetWriteRecordAction<T>()
		{
			var type = typeof( T );
			CreateWriteRecordAction( type );

			return (Action<T>)typeActions[type];
		}

		/// <summary>
		/// Gets the action delegate used to write the custom
		/// class object to the writer.
		/// </summary>
		/// <param name="type">The type of the custom class being written.</param>
		/// <returns>The action delegate.</returns>
		protected virtual Delegate GetWriteRecordAction( Type type )
		{
			CreateWriteRecordAction( type );

			return typeActions[type];
		}

		/// <summary>
		/// Creates the write record action for the given type if it
		/// doesn't already exist.
		/// </summary>
		/// <param name="type">The type of the custom class being written.</param>
		protected virtual void CreateWriteRecordAction( Type type )
		{
			if( typeActions.ContainsKey( type ) )
			{
				return;
			}

			if( configuration.Maps[type] == null )
			{
				// We need to check again in case the header was not written.
				configuration.Maps.Add( configuration.AutoMap( type ) );
			}

			if( type.IsPrimitive )
			{
				CreateActionForPrimitive( type );
			}
			else
			{
				CreateActionForObject( type );
			}
		}

		/// <summary>
		/// Creates the action for an object.
		/// </summary>
		/// <param name="type">The type of object to create the action for.</param>
		protected virtual void CreateActionForObject( Type type )
		{
			var recordParameter = Expression.Parameter( type, "record" );

			// Get a list of all the properties so they will
			// be sorted properly.
			var properties = new CsvPropertyMapCollection();
			AddProperties( properties, configuration.Maps[type] );

			if( properties.Count == 0 )
			{
				throw new CsvWriterException( string.Format( "No properties are mapped for type '{0}'.", type.FullName ) );
			}

			var delegates = new List<Delegate>();

			foreach( var propertyMap in properties )
			{
				if( !CanWrite( propertyMap ) )
				{
					continue;
				}

				if( propertyMap.Data.TypeConverter == null || !propertyMap.Data.TypeConverter.CanConvertTo( typeof( string ) ) )
				{
					// Skip if the type isn't convertible.
					continue;
				}

				var fieldExpression = CreatePropertyExpression( recordParameter, configuration.Maps[type], propertyMap );

				var typeConverterExpression = Expression.Constant( propertyMap.Data.TypeConverter );
				if( propertyMap.Data.TypeConverterOptions.CultureInfo == null )
				{
					propertyMap.Data.TypeConverterOptions.CultureInfo = configuration.CultureInfo;
				}

				var typeConverterOptions = TypeConverterOptions.Merge( TypeConverterOptionsFactory.GetOptions( propertyMap.Data.Property.PropertyType ), propertyMap.Data.TypeConverterOptions );
				var typeConverterOptionsExpression = Expression.Constant( typeConverterOptions );

				var method = propertyMap.Data.TypeConverter.GetType().GetMethod( "ConvertToString" );
				fieldExpression = Expression.Convert( fieldExpression, typeof( object ) );
				fieldExpression = Expression.Call( typeConverterExpression, method, typeConverterOptionsExpression, fieldExpression );

				if( type.IsClass )
				{
					var areEqualExpression = Expression.Equal( recordParameter, Expression.Constant( null ) );
					fieldExpression = Expression.Condition( areEqualExpression, Expression.Constant( string.Empty ), fieldExpression );
				}

				var writeFieldMethodCall = Expression.Call( Expression.Constant( this ), "WriteField", new[] { typeof( string ) }, fieldExpression );

				var actionType = typeof( Action<> ).MakeGenericType( type );
				delegates.Add( Expression.Lambda( actionType, writeFieldMethodCall, recordParameter ).Compile() );
			}

			typeActions[type] = CombineDelegates( delegates );
		}

		/// <summary>
		/// Creates the action for a primitive.
		/// </summary>
		/// <param name="type">The type of primitive to create the action for.</param>
		protected virtual void CreateActionForPrimitive( Type type )
		{
			var recordParameter = Expression.Parameter( type, "record" );

			Expression fieldExpression = Expression.Convert( recordParameter, typeof( object ) );

			var typeConverter = TypeConverterFactory.GetConverter( type );
			var typeConverterExpression = Expression.Constant( typeConverter );
			var method = typeConverter.GetType().GetMethod( "ConvertToString" );

			var typeConverterOptions = TypeConverterOptionsFactory.GetOptions( type );
			if( typeConverterOptions.CultureInfo == null )
			{
				typeConverterOptions.CultureInfo = configuration.CultureInfo;
			}

			fieldExpression = Expression.Call( typeConverterExpression, method, Expression.Constant( typeConverterOptions ), fieldExpression );

			fieldExpression = Expression.Call( Expression.Constant( this ), "WriteField", new[] { typeof( string ) }, fieldExpression );

			var actionType = typeof( Action<> ).MakeGenericType( type );
			typeActions[type] = Expression.Lambda( actionType, fieldExpression, recordParameter ).Compile();
		}

		/// <summary>
		/// Combines the delegates into a single multicast delegate.
		/// This is needed because Silverlight doesn't have the
		/// Delegate.Combine( params Delegate[] ) overload.
		/// </summary>
		/// <param name="delegates">The delegates to combine.</param>
		/// <returns>A multicast delegate combined from the given delegates.</returns>
		protected virtual Delegate CombineDelegates( IEnumerable<Delegate> delegates )
		{
			return delegates.Aggregate<Delegate, Delegate>( null, Delegate.Combine );
		}

		/// <summary>
		/// Checks if the property can be written.
		/// </summary>
		/// <param name="propertyMap">The property map that we are checking.</param>
		/// <returns>A value indicating if the property can be written.
		/// True if the property can be written, otherwise false.</returns>
		protected virtual bool CanWrite( CsvPropertyMap propertyMap )
		{
			var cantWrite =
				// Ignored properties.
				propertyMap.Data.Ignore ||
				// Properties that don't have a public getter
				// and we are honoring the accessor modifier.
				propertyMap.Data.Property.GetGetMethod() == null && !configuration.IgnorePrivateAccessor ||
				// Properties that don't have a getter at all.
				propertyMap.Data.Property.GetGetMethod( true ) == null;
			return !cantWrite;
		}
#endif
	}
}
<|MERGE_RESOLUTION|>--- conflicted
+++ resolved
@@ -1,824 +1,817 @@
-﻿// Copyright 2009-2015 Josh Close and Contributors
-// This file is a part of CsvHelper and is dual licensed under MS-PL and Apache 2.0.
-// See LICENSE.txt for details or visit http://www.opensource.org/licenses/ms-pl.html for MS-PL and http://opensource.org/licenses/Apache-2.0 for Apache 2.0.
-// http://csvhelper.com
-using System;
-using System.Collections;
-using System.Collections.Generic;
-using System.Globalization;
-using System.IO;
-using System.Reflection;
-using System.Text;
-using CsvHelper.Configuration;
-using CsvHelper.TypeConversion;
-
-#if !NET_2_0
-using System.Linq;
-using System.Linq.Expressions;
-#endif
-
-#if NET_2_0
-using CsvHelper.MissingFrom20;
-#endif
-
-#if PCL
-using CsvHelper.MissingFromPcl;
-#endif
-
-namespace CsvHelper
-{
-	/// <summary>
-	/// Used to write CSV files.
-	/// </summary>
-	public class CsvWriter : ICsvWriter
-	{
-		private bool disposed;
-		private readonly List<string> currentRecord = new List<string>();
-		private ICsvSerializer serializer;
-		private bool hasHeaderBeenWritten;
-		private bool hasRecordBeenWritten;
-#if !NET_2_0
-		private readonly Dictionary<Type, Delegate> typeActions = new Dictionary<Type, Delegate>();
-#endif
-		private readonly CsvConfiguration configuration;
-		private bool hasExcelSeperatorBeenRead;
-
-		/// <summary>
-		/// Gets the configuration.
-		/// </summary>
-		public virtual CsvConfiguration Configuration
-		{
-			get { return configuration; }
-		}
-
-		/// <summary>
-		/// Creates a new CSV writer using the given <see cref="TextWriter" />,
-		/// a default <see cref="CsvConfiguration"/> and <see cref="CsvSerializer"/>
-		/// as the default serializer.
-		/// </summary>
-		/// <param name="writer">The writer used to write the CSV file.</param>
-		public CsvWriter( TextWriter writer ) : this( writer, new CsvConfiguration() ) {}
-
-		/// <summary>
-		/// Creates a new CSV writer using the given <see cref="TextWriter"/>
-		/// and <see cref="CsvConfiguration"/> and <see cref="CsvSerializer"/>
-		/// as the default serializer.
-		/// </summary>
-		/// <param name="writer">The <see cref="StreamWriter"/> use to write the CSV file.</param>
-		/// <param name="configuration">The configuration.</param>
-		public CsvWriter( TextWriter writer, CsvConfiguration configuration )
-		{
-			if( writer == null )
-			{
-				throw new ArgumentNullException( "writer" );
-			}
-
-			if( configuration == null )
-			{
-				throw new ArgumentNullException( "configuration" );
-			}
-
-			this.configuration = configuration;
-			serializer = new CsvSerializer( writer, configuration );
-		}
-
-		/// <summary>
-		/// Creates a new CSV writer using the given <see cref="ICsvSerializer"/>.
-		/// </summary>
-		/// <param name="serializer">The serializer.</param>
-		public CsvWriter( ICsvSerializer serializer )
-		{
-			if( serializer == null )
-			{
-				throw new ArgumentNullException( "serializer" );
-			}
-
-			if( serializer.Configuration == null )
-			{
-				throw new CsvConfigurationException( "The given serializer has no configuration." );
-			}
-
-			this.serializer = serializer;
-			configuration = serializer.Configuration;
-		}
-
-		/// <summary>
-		/// Writes the field to the CSV file. The field
-		/// may get quotes added to it.
-		/// When all fields are written for a record,
-		/// <see cref="ICsvWriter.NextRecord" /> must be called
-		/// to complete writing of the current record.
-		/// </summary>
-		/// <param name="field">The field to write.</param>
-		public virtual void WriteField( string field )
-		{
-			CheckDisposed();
-
-			var shouldQuote = configuration.QuoteAllFields;
-
-			if( configuration.TrimFields )
-			{
-				field = field.Trim();
-			}
-
-			if( !configuration.QuoteNoFields && !string.IsNullOrEmpty( field ) )
-			{
-				var hasQuote = false;
-				if( field.Contains( configuration.QuoteString ) )
-				{
-					// All quotes must be doubled.
-					field = field.Replace( configuration.QuoteString, configuration.DoubleQuoteString );
-					hasQuote = true;
-				}
-
-				if( shouldQuote
-					|| hasQuote
-					|| field[0] == ' '
-					|| field[field.Length - 1] == ' '
-					|| field.IndexOfAny( configuration.QuoteRequiredChars ) > -1
-					|| ( configuration.Delimiter.Length > 1 && field.Contains( configuration.Delimiter ) ) )
-				{
-					shouldQuote = true;
-				}
-			}
-
-			WriteField( field, shouldQuote );
-		}
-
-		/// <summary>
-		/// Writes the field to the CSV file. This will
-		/// ignore any need to quote and ignore the
-		/// <see cref="CsvConfiguration.QuoteAllFields"/>
-		/// and just quote based on the shouldQuote
-		/// parameter.
-		/// When all fields are written for a record,
-		/// <see cref="ICsvWriter.NextRecord" /> must be called
-		/// to complete writing of the current record.
-		/// </summary>
-		/// <param name="field">The field to write.</param>
-		/// <param name="shouldQuote">True to quote the field, otherwise false.</param>
-		public virtual void WriteField( string field, bool shouldQuote )
-		{
-			CheckDisposed();
-
-<<<<<<< HEAD
-			if( configuration.UseExcelLeadingZerosFormatForNumerics && field.Length > 0 && field[0] == '0' && field.All( Char.IsDigit ) )
-=======
-			if (!string.IsNullOrEmpty(field))
->>>>>>> 26f88ff2
-			{
-				if (configuration.UseExcelLeadingZerosFormatForNumerics && field[0] == '0' && field.All(Char.IsDigit))
-				{
-					field = "=" + configuration.Quote + field + configuration.Quote;
-				}
-				else if (shouldQuote)
-				{
-					field = configuration.Quote + field + configuration.Quote;
-				}
-			}
-
-			currentRecord.Add( field );
-		}
-
-		/// <summary>
-		/// Writes the field to the CSV file.
-		/// When all fields are written for a record,
-		/// <see cref="ICsvWriter.NextRecord" /> must be called
-		/// to complete writing of the current record.
-		/// </summary>
-		/// <typeparam name="T">The type of the field.</typeparam>
-		/// <param name="field">The field to write.</param>
-		public virtual void WriteField<T>( T field )
-		{
-			CheckDisposed();
-
-			var type = field.GetType();
-			if( type == typeof( string ) )
-			{
-				WriteField( field as string );
-			}
-			else
-			{
-				var converter = TypeConverterFactory.GetConverter( type );
-				WriteField( field, converter );
-			}
-		}
-
-		/// <summary>
-		/// Writes the field to the CSV file.
-		/// When all fields are written for a record,
-		/// <see cref="ICsvWriter.NextRecord" /> must be called
-		/// to complete writing of the current record.
-		/// </summary>
-		/// <typeparam name="T">The type of the field.</typeparam>
-		/// <param name="field">The field to write.</param>
-		/// <param name="converter">The converter used to convert the field into a string.</param>
-		public virtual void WriteField<T>( T field, ITypeConverter converter )
-		{
-			CheckDisposed();
-
-			var typeConverterOptions = TypeConverterOptionsFactory.GetOptions( field.GetType() );
-			if( typeConverterOptions.CultureInfo == null )
-			{
-				typeConverterOptions.CultureInfo = configuration.CultureInfo;
-			}
-
-			var fieldString = converter.ConvertToString( typeConverterOptions, field );
-			WriteField( fieldString );
-		}
-
-		/// <summary>
-		/// Writes the field to the CSV file
-		/// using the given <see cref="ITypeConverter"/>.
-		/// When all fields are written for a record,
-		/// <see cref="ICsvWriter.NextRecord" /> must be called
-		/// to complete writing of the current record.
-		/// </summary>
-		/// <typeparam name="T">The type of the field.</typeparam>
-		/// <typeparam name="TConverter">The type of the converter.</typeparam>
-		/// <param name="field">The field to write.</param>
-		public virtual void WriteField<T, TConverter>( T field )
-		{
-			CheckDisposed();
-
-			var converter = TypeConverterFactory.GetConverter<TConverter>();
-			WriteField( field, converter );
-		}
-
-		/// <summary>
-		/// Writes the field to the CSV file.
-		/// When all fields are written for a record,
-		/// <see cref="ICsvWriter.NextRecord" /> must be called
-		/// to complete writing of the current record.
-		/// </summary>
-		/// <param name="type">The type of the field.</param>
-		/// <param name="field">The field to write.</param>
-		[Obsolete( "This method is deprecated and will be removed in the next major release. Use WriteField<T>( T field ) instead.", false )]
-		public virtual void WriteField( Type type, object field )
-		{
-			CheckDisposed();
-
-			if( type == typeof( string ) )
-			{
-				WriteField( field as string );
-			}
-			else
-			{
-				var converter = TypeConverterFactory.GetConverter( type );
-				WriteField( type, field, converter );
-			}
-		}
-
-		/// <summary>
-		/// Writes the field to the CSV file.
-		/// When all fields are written for a record,
-		/// <see cref="ICsvWriter.NextRecord" /> must be called
-		/// to complete writing of the current record.
-		/// </summary>
-		/// <param name="type">The type of the field.</param>
-		/// <param name="field">The field to write.</param>
-		/// <param name="converter">The converter used to convert the field into a string.</param>
-		[Obsolete( "This method is deprecated and will be removed in the next major release. Use WriteField<T>( T field, ITypeConverter converter ) instead.", false )]
-		public virtual void WriteField( Type type, object field, ITypeConverter converter )
-		{
-			CheckDisposed();
-
-			var typeConverterOptions = TypeConverterOptionsFactory.GetOptions( type );
-			if( typeConverterOptions.CultureInfo == null )
-			{
-				typeConverterOptions.CultureInfo = configuration.CultureInfo;
-			}
-
-			var fieldString = converter.ConvertToString( typeConverterOptions, field );
-			WriteField( fieldString );
-		}
-
-		/// <summary>
-		/// Ends writing of the current record
-		/// and starts a new record. This is used
-		/// when manually writing records with WriteField.
-		/// </summary>
-		public virtual void NextRecord()
-		{
-			CheckDisposed();
-
-			serializer.Write( currentRecord.ToArray() );
-			currentRecord.Clear();
-		}
-
-		/// <summary>
-		/// Write the Excel seperator record.
-		/// </summary>
-		public virtual void WriteExcelSeparator()
-		{
-			CheckDisposed();
-
-			if( hasHeaderBeenWritten )
-			{
-				throw new CsvWriterException( "The Excel seperator record must be the first record written in the file." );
-			}
-
-			if( hasRecordBeenWritten )
-			{
-				throw new CsvWriterException( "The Excel seperator record must be the first record written in the file." );
-			}
-
-			WriteField( "sep=" + configuration.Delimiter, false );
-
-			NextRecord();
-		}
-
-#if !NET_2_0
-		/// <summary>
-		/// Writes the header record from the given properties.
-		/// </summary>
-		/// <typeparam name="T">The type of the record.</typeparam>
-		public virtual void WriteHeader<T>()
-		{
-			CheckDisposed();
-
-			WriteHeader( typeof( T ) );
-		}
-
-		/// <summary>
-		/// Writes the header record from the given properties.
-		/// </summary>
-		/// <param name="type">The type of the record.</param>
-		public virtual void WriteHeader( Type type )
-		{
-			CheckDisposed();
-
-			if( type == null )
-			{
-				throw new ArgumentNullException( "type" );
-			}
-
-			if( !configuration.HasHeaderRecord )
-			{
-				throw new CsvWriterException( "Configuration.HasHeaderRecord is false. This will need to be enabled to write the header." );
-			}
-
-			if( hasHeaderBeenWritten )
-			{
-				throw new CsvWriterException( "The header record has already been written. You can't write it more than once." );
-			}
-
-			if( hasRecordBeenWritten )
-			{
-				throw new CsvWriterException( "Records have already been written. You can't write the header after writing records has started." );
-			}
-
-			if( type == typeof( Object ) )
-			{
-				return;
-			}
-
-			if( configuration.Maps[type] == null )
-			{
-				configuration.Maps.Add( configuration.AutoMap( type ) );
-			}
-
-			var properties = new CsvPropertyMapCollection();
-			AddProperties( properties, configuration.Maps[type] );
-
-			foreach( var property in properties )
-			{
-				if( CanWrite( property ) )
-				{
-					WriteField( property.Data.Names.FirstOrDefault() );
-				}
-			}
-
-			NextRecord();
-
-			hasHeaderBeenWritten = true;
-		}
-
-		/// <summary>
-		/// Writes the record to the CSV file.
-		/// </summary>
-		/// <typeparam name="T">The type of the record.</typeparam>
-		/// <param name="record">The record to write.</param>
-		public virtual void WriteRecord<T>( T record )
-		{
-			CheckDisposed();
-
-			try
-			{
-				GetWriteRecordAction<T>()( record );
-				hasRecordBeenWritten = true;
-				NextRecord();
-			}
-			catch( Exception ex )
-			{
-				ExceptionHelper.AddExceptionDataMessage( ex, null, record.GetType(), null, null, null );
-				throw;
-			}
-		}
-
-		/// <summary>
-		/// Writes the record to the CSV file.
-		/// </summary>
-		/// <param name="type">The type of the record.</param>
-		/// <param name="record">The record to write.</param>
-		[Obsolete( "This method is deprecated and will be removed in the next major release. Use WriteRecord<T>( T record ) instead.", false )]
-		public virtual void WriteRecord( Type type, object record )
-		{
-			CheckDisposed();
-
-			try
-			{
-				GetWriteRecordAction( type ).DynamicInvoke( record );
-				hasRecordBeenWritten = true;
-				NextRecord();
-			}
-			catch( Exception ex )
-			{
-				ExceptionHelper.AddExceptionDataMessage( ex, null, type, null, null, null );
-				throw;
-			}
-		}
-
-		/// <summary>
-		/// Writes the list of records to the CSV file.
-		/// </summary>
-		/// <param name="records">The list of records to write.</param>
-		public virtual void WriteRecords( IEnumerable records )
-		{
-			CheckDisposed();
-
-			Type recordType = null;
-			try
-			{
-				if( configuration.HasExcelSeparator && !hasExcelSeperatorBeenRead )
-				{
-					WriteExcelSeparator();
-					hasExcelSeperatorBeenRead = true;
-				}
-
-				// Write the header. If records is a List<dynamic>, the header won't be written.
-				// This is because typeof( T ) = Object.
-				var genericEnumerable = records.GetType().GetInterfaces().FirstOrDefault( t => t.IsGenericType && t.GetGenericTypeDefinition() == typeof( IEnumerable<> ) );
-				if( genericEnumerable != null )
-				{
-					recordType = genericEnumerable.GetGenericArguments().Single();
-					if( configuration.HasHeaderRecord && !hasHeaderBeenWritten && !recordType.IsPrimitive )
-					{
-						WriteHeader( recordType );
-					}
-				}
-
-				foreach( var record in records )
-				{
-					// If records is a List<dynamic>, the header hasn't been written yet.
-					// Write the header based on the record type.
-					recordType = record.GetType();
-					if( configuration.HasHeaderRecord && !hasHeaderBeenWritten && !recordType.IsPrimitive )
-					{
-						WriteHeader( recordType );
-					}
-
-					GetWriteRecordAction( record.GetType() ).DynamicInvoke( record );
-					NextRecord();
-				}
-			}
-			catch( Exception ex )
-			{
-				ExceptionHelper.AddExceptionDataMessage( ex, null, recordType, null, null, null );
-				throw;
-			}
-		}
-
-		/// <summary>
-		/// Clears the record cache for the given type. After <see cref="ICsvWriter.WriteRecord{T}"/> is called the
-		/// first time, code is dynamically generated based on the <see cref="CsvPropertyMapCollection"/>,
-		/// compiled, and stored for the given type T. If the <see cref="CsvPropertyMapCollection"/>
-		/// changes, <see cref="ICsvWriter.ClearRecordCache{T}"/> needs to be called to update the
-		/// record cache.
-		/// </summary>
-		/// <typeparam name="T">The record type.</typeparam>
-		public virtual void ClearRecordCache<T>()
-		{
-			CheckDisposed();
-
-			ClearRecordCache( typeof( T ) );
-		}
-
-		/// <summary>
-		/// Clears the record cache for the given type. After <see cref="ICsvWriter.WriteRecord{T}"/> is called the
-		/// first time, code is dynamically generated based on the <see cref="CsvPropertyMapCollection"/>,
-		/// compiled, and stored for the given type T. If the <see cref="CsvPropertyMapCollection"/>
-		/// changes, <see cref="ICsvWriter.ClearRecordCache(System.Type)"/> needs to be called to update the
-		/// record cache.
-		/// </summary>
-		/// <param name="type">The record type.</param>
-		public virtual void ClearRecordCache( Type type )
-		{
-			CheckDisposed();
-
-			typeActions.Remove( type );
-		}
-
-		/// <summary>
-		/// Clears the record cache for all types. After <see cref="ICsvWriter.WriteRecord{T}"/> is called the
-		/// first time, code is dynamically generated based on the <see cref="CsvPropertyMapCollection"/>,
-		/// compiled, and stored for the given type T. If the <see cref="CsvPropertyMapCollection"/>
-		/// changes, <see cref="ICsvWriter.ClearRecordCache()"/> needs to be called to update the
-		/// record cache.
-		/// </summary>
-		public virtual void ClearRecordCache()
-		{
-			CheckDisposed();
-
-			typeActions.Clear();
-		}
-
-		/// <summary>
-		/// Adds the properties from the mapping. This will recursively
-		/// traverse the mapping tree and add all properties for
-		/// reference maps.
-		/// </summary>
-		/// <param name="properties">The properties to be added to.</param>
-		/// <param name="mapping">The mapping where the properties are added from.</param>
-		protected virtual void AddProperties( CsvPropertyMapCollection properties, CsvClassMap mapping )
-		{
-			properties.AddRange( mapping.PropertyMaps );
-			foreach( var refMap in mapping.ReferenceMaps )
-			{
-				AddProperties( properties, refMap.Data.Mapping );
-			}
-		}
-
-		/// <summary>
-		/// Creates a property expression for the given property on the record.
-		/// This will recursively traverse the mapping to find the property
-		/// and create a safe property accessor for each level as it goes.
-		/// </summary>
-		/// <param name="recordExpression">The current property expression.</param>
-		/// <param name="mapping">The mapping to look for the property to map on.</param>
-		/// <param name="propertyMap">The property map to look for on the mapping.</param>
-		/// <returns>An Expression to access the given property.</returns>
-		protected virtual Expression CreatePropertyExpression( Expression recordExpression, CsvClassMap mapping, CsvPropertyMap propertyMap )
-		{
-			if( mapping.PropertyMaps.Any( pm => pm == propertyMap ) )
-			{
-				// The property is on this level.
-				return Expression.Property( recordExpression, propertyMap.Data.Property );
-			}
-
-			// The property isn't on this level of the mapping.
-			// We need to search down through the reference maps.
-			foreach( var refMap in mapping.ReferenceMaps )
-			{
-				var wrapped = Expression.Property( recordExpression, refMap.Data.Property );
-				var propertyExpression = CreatePropertyExpression( wrapped, refMap.Data.Mapping, propertyMap );
-				if( propertyExpression == null )
-				{
-					continue;
-				}
-
-				var isReferenceValueType = refMap.Data.Property.PropertyType.IsValueType;
-				if( isReferenceValueType )
-				{
-					return propertyExpression;
-				}
-
-				var nullCheckExpression = Expression.Equal( wrapped, Expression.Constant( null ) );
-
-				var isValueType = propertyMap.Data.Property.PropertyType.IsValueType;
-				var defaultValueExpression = isValueType
-					? (Expression)Expression.New( propertyMap.Data.Property.PropertyType )
-					: Expression.Constant( null, propertyMap.Data.Property.PropertyType );
-				var conditionExpression = Expression.Condition( nullCheckExpression, defaultValueExpression, propertyExpression );
-				return conditionExpression;
-			}
-
-			return null;
-		}
-#endif
-
-		/// <summary>
-		/// Performs application-defined tasks associated with freeing, releasing, or resetting unmanaged resources.
-		/// </summary>
-		/// <filterpriority>2</filterpriority>
-		public void Dispose()
-		{
-			Dispose( true );
-			GC.SuppressFinalize( this );
-		}
-
-		/// <summary>
-		/// Performs application-defined tasks associated with freeing, releasing, or resetting unmanaged resources.
-		/// </summary>
-		/// <param name="disposing">True if the instance needs to be disposed of.</param>
-		protected virtual void Dispose( bool disposing )
-		{
-			if( disposed )
-			{
-				return;
-			}
-
-			if( disposing )
-			{
-				if( serializer != null )
-				{
-					serializer.Dispose();
-				}
-			}
-
-			disposed = true;
-			serializer = null;
-		}
-
-		/// <summary>
-		/// Checks if the instance has been disposed of.
-		/// </summary>
-		/// <exception cref="ObjectDisposedException" />
-		protected virtual void CheckDisposed()
-		{
-			if( disposed )
-			{
-				throw new ObjectDisposedException( GetType().ToString() );
-			}
-		}
-
-#if !NET_2_0
-		/// <summary>
-		/// Gets the action delegate used to write the custom
-		/// class object to the writer.
-		/// </summary>
-		/// <typeparam name="T">The type of the custom class being written.</typeparam>
-		/// <returns>The action delegate.</returns>
-		protected virtual Action<T> GetWriteRecordAction<T>()
-		{
-			var type = typeof( T );
-			CreateWriteRecordAction( type );
-
-			return (Action<T>)typeActions[type];
-		}
-
-		/// <summary>
-		/// Gets the action delegate used to write the custom
-		/// class object to the writer.
-		/// </summary>
-		/// <param name="type">The type of the custom class being written.</param>
-		/// <returns>The action delegate.</returns>
-		protected virtual Delegate GetWriteRecordAction( Type type )
-		{
-			CreateWriteRecordAction( type );
-
-			return typeActions[type];
-		}
-
-		/// <summary>
-		/// Creates the write record action for the given type if it
-		/// doesn't already exist.
-		/// </summary>
-		/// <param name="type">The type of the custom class being written.</param>
-		protected virtual void CreateWriteRecordAction( Type type )
-		{
-			if( typeActions.ContainsKey( type ) )
-			{
-				return;
-			}
-
-			if( configuration.Maps[type] == null )
-			{
-				// We need to check again in case the header was not written.
-				configuration.Maps.Add( configuration.AutoMap( type ) );
-			}
-
-			if( type.IsPrimitive )
-			{
-				CreateActionForPrimitive( type );
-			}
-			else
-			{
-				CreateActionForObject( type );
-			}
-		}
-
-		/// <summary>
-		/// Creates the action for an object.
-		/// </summary>
-		/// <param name="type">The type of object to create the action for.</param>
-		protected virtual void CreateActionForObject( Type type )
-		{
-			var recordParameter = Expression.Parameter( type, "record" );
-
-			// Get a list of all the properties so they will
-			// be sorted properly.
-			var properties = new CsvPropertyMapCollection();
-			AddProperties( properties, configuration.Maps[type] );
-
-			if( properties.Count == 0 )
-			{
-				throw new CsvWriterException( string.Format( "No properties are mapped for type '{0}'.", type.FullName ) );
-			}
-
-			var delegates = new List<Delegate>();
-
-			foreach( var propertyMap in properties )
-			{
-				if( !CanWrite( propertyMap ) )
-				{
-					continue;
-				}
-
-				if( propertyMap.Data.TypeConverter == null || !propertyMap.Data.TypeConverter.CanConvertTo( typeof( string ) ) )
-				{
-					// Skip if the type isn't convertible.
-					continue;
-				}
-
-				var fieldExpression = CreatePropertyExpression( recordParameter, configuration.Maps[type], propertyMap );
-
-				var typeConverterExpression = Expression.Constant( propertyMap.Data.TypeConverter );
-				if( propertyMap.Data.TypeConverterOptions.CultureInfo == null )
-				{
-					propertyMap.Data.TypeConverterOptions.CultureInfo = configuration.CultureInfo;
-				}
-
-				var typeConverterOptions = TypeConverterOptions.Merge( TypeConverterOptionsFactory.GetOptions( propertyMap.Data.Property.PropertyType ), propertyMap.Data.TypeConverterOptions );
-				var typeConverterOptionsExpression = Expression.Constant( typeConverterOptions );
-
-				var method = propertyMap.Data.TypeConverter.GetType().GetMethod( "ConvertToString" );
-				fieldExpression = Expression.Convert( fieldExpression, typeof( object ) );
-				fieldExpression = Expression.Call( typeConverterExpression, method, typeConverterOptionsExpression, fieldExpression );
-
-				if( type.IsClass )
-				{
-					var areEqualExpression = Expression.Equal( recordParameter, Expression.Constant( null ) );
-					fieldExpression = Expression.Condition( areEqualExpression, Expression.Constant( string.Empty ), fieldExpression );
-				}
-
-				var writeFieldMethodCall = Expression.Call( Expression.Constant( this ), "WriteField", new[] { typeof( string ) }, fieldExpression );
-
-				var actionType = typeof( Action<> ).MakeGenericType( type );
-				delegates.Add( Expression.Lambda( actionType, writeFieldMethodCall, recordParameter ).Compile() );
-			}
-
-			typeActions[type] = CombineDelegates( delegates );
-		}
-
-		/// <summary>
-		/// Creates the action for a primitive.
-		/// </summary>
-		/// <param name="type">The type of primitive to create the action for.</param>
-		protected virtual void CreateActionForPrimitive( Type type )
-		{
-			var recordParameter = Expression.Parameter( type, "record" );
-
-			Expression fieldExpression = Expression.Convert( recordParameter, typeof( object ) );
-
-			var typeConverter = TypeConverterFactory.GetConverter( type );
-			var typeConverterExpression = Expression.Constant( typeConverter );
-			var method = typeConverter.GetType().GetMethod( "ConvertToString" );
-
-			var typeConverterOptions = TypeConverterOptionsFactory.GetOptions( type );
-			if( typeConverterOptions.CultureInfo == null )
-			{
-				typeConverterOptions.CultureInfo = configuration.CultureInfo;
-			}
-
-			fieldExpression = Expression.Call( typeConverterExpression, method, Expression.Constant( typeConverterOptions ), fieldExpression );
-
-			fieldExpression = Expression.Call( Expression.Constant( this ), "WriteField", new[] { typeof( string ) }, fieldExpression );
-
-			var actionType = typeof( Action<> ).MakeGenericType( type );
-			typeActions[type] = Expression.Lambda( actionType, fieldExpression, recordParameter ).Compile();
-		}
-
-		/// <summary>
-		/// Combines the delegates into a single multicast delegate.
-		/// This is needed because Silverlight doesn't have the
-		/// Delegate.Combine( params Delegate[] ) overload.
-		/// </summary>
-		/// <param name="delegates">The delegates to combine.</param>
-		/// <returns>A multicast delegate combined from the given delegates.</returns>
-		protected virtual Delegate CombineDelegates( IEnumerable<Delegate> delegates )
-		{
-			return delegates.Aggregate<Delegate, Delegate>( null, Delegate.Combine );
-		}
-
-		/// <summary>
-		/// Checks if the property can be written.
-		/// </summary>
-		/// <param name="propertyMap">The property map that we are checking.</param>
-		/// <returns>A value indicating if the property can be written.
-		/// True if the property can be written, otherwise false.</returns>
-		protected virtual bool CanWrite( CsvPropertyMap propertyMap )
-		{
-			var cantWrite =
-				// Ignored properties.
-				propertyMap.Data.Ignore ||
-				// Properties that don't have a public getter
-				// and we are honoring the accessor modifier.
-				propertyMap.Data.Property.GetGetMethod() == null && !configuration.IgnorePrivateAccessor ||
-				// Properties that don't have a getter at all.
-				propertyMap.Data.Property.GetGetMethod( true ) == null;
-			return !cantWrite;
-		}
-#endif
-	}
-}
+﻿// Copyright 2009-2015 Josh Close and Contributors
+// This file is a part of CsvHelper and is dual licensed under MS-PL and Apache 2.0.
+// See LICENSE.txt for details or visit http://www.opensource.org/licenses/ms-pl.html for MS-PL and http://opensource.org/licenses/Apache-2.0 for Apache 2.0.
+// http://csvhelper.com
+using System;
+using System.Collections;
+using System.Collections.Generic;
+using System.Globalization;
+using System.IO;
+using System.Reflection;
+using System.Text;
+using CsvHelper.Configuration;
+using CsvHelper.TypeConversion;
+
+#if !NET_2_0
+using System.Linq;
+using System.Linq.Expressions;
+#endif
+
+#if NET_2_0
+using CsvHelper.MissingFrom20;
+#endif
+
+#if PCL
+using CsvHelper.MissingFromPcl;
+#endif
+
+namespace CsvHelper
+{
+	/// <summary>
+	/// Used to write CSV files.
+	/// </summary>
+	public class CsvWriter : ICsvWriter
+	{
+		private bool disposed;
+		private readonly List<string> currentRecord = new List<string>();
+		private ICsvSerializer serializer;
+		private bool hasHeaderBeenWritten;
+		private bool hasRecordBeenWritten;
+#if !NET_2_0
+		private readonly Dictionary<Type, Delegate> typeActions = new Dictionary<Type, Delegate>();
+#endif
+		private readonly CsvConfiguration configuration;
+		private bool hasExcelSeperatorBeenRead;
+
+		/// <summary>
+		/// Gets the configuration.
+		/// </summary>
+		public virtual CsvConfiguration Configuration
+		{
+			get { return configuration; }
+		}
+
+		/// <summary>
+		/// Creates a new CSV writer using the given <see cref="TextWriter" />,
+		/// a default <see cref="CsvConfiguration"/> and <see cref="CsvSerializer"/>
+		/// as the default serializer.
+		/// </summary>
+		/// <param name="writer">The writer used to write the CSV file.</param>
+		public CsvWriter( TextWriter writer ) : this( writer, new CsvConfiguration() ) {}
+
+		/// <summary>
+		/// Creates a new CSV writer using the given <see cref="TextWriter"/>
+		/// and <see cref="CsvConfiguration"/> and <see cref="CsvSerializer"/>
+		/// as the default serializer.
+		/// </summary>
+		/// <param name="writer">The <see cref="StreamWriter"/> use to write the CSV file.</param>
+		/// <param name="configuration">The configuration.</param>
+		public CsvWriter( TextWriter writer, CsvConfiguration configuration )
+		{
+			if( writer == null )
+			{
+				throw new ArgumentNullException( "writer" );
+			}
+
+			if( configuration == null )
+			{
+				throw new ArgumentNullException( "configuration" );
+			}
+
+			this.configuration = configuration;
+			serializer = new CsvSerializer( writer, configuration );
+		}
+
+		/// <summary>
+		/// Creates a new CSV writer using the given <see cref="ICsvSerializer"/>.
+		/// </summary>
+		/// <param name="serializer">The serializer.</param>
+		public CsvWriter( ICsvSerializer serializer )
+		{
+			if( serializer == null )
+			{
+				throw new ArgumentNullException( "serializer" );
+			}
+
+			if( serializer.Configuration == null )
+			{
+				throw new CsvConfigurationException( "The given serializer has no configuration." );
+			}
+
+			this.serializer = serializer;
+			configuration = serializer.Configuration;
+		}
+
+		/// <summary>
+		/// Writes the field to the CSV file. The field
+		/// may get quotes added to it.
+		/// When all fields are written for a record,
+		/// <see cref="ICsvWriter.NextRecord" /> must be called
+		/// to complete writing of the current record.
+		/// </summary>
+		/// <param name="field">The field to write.</param>
+		public virtual void WriteField( string field )
+		{
+			CheckDisposed();
+
+			var shouldQuote = configuration.QuoteAllFields;
+
+			if( configuration.TrimFields )
+			{
+				field = field.Trim();
+			}
+
+			if( !configuration.QuoteNoFields && !string.IsNullOrEmpty( field ) )
+			{
+				var hasQuote = false;
+				if( field.Contains( configuration.QuoteString ) )
+				{
+					// All quotes must be doubled.
+					field = field.Replace( configuration.QuoteString, configuration.DoubleQuoteString );
+					hasQuote = true;
+				}
+
+				if( shouldQuote
+				    || hasQuote
+				    || field[0] == ' '
+				    || field[field.Length - 1] == ' '
+				    || field.IndexOfAny( configuration.QuoteRequiredChars ) > -1
+				    || ( configuration.Delimiter.Length > 1 && field.Contains( configuration.Delimiter ) ) )
+				{
+					shouldQuote = true;
+				}
+			}
+
+			WriteField( field, shouldQuote );
+		}
+
+		/// <summary>
+		/// Writes the field to the CSV file. This will
+		/// ignore any need to quote and ignore the
+		/// <see cref="CsvConfiguration.QuoteAllFields"/>
+		/// and just quote based on the shouldQuote
+		/// parameter.
+		/// When all fields are written for a record,
+		/// <see cref="ICsvWriter.NextRecord" /> must be called
+		/// to complete writing of the current record.
+		/// </summary>
+		/// <param name="field">The field to write.</param>
+		/// <param name="shouldQuote">True to quote the field, otherwise false.</param>
+		public virtual void WriteField( string field, bool shouldQuote )
+		{
+			CheckDisposed();
+
+			if( configuration.UseExcelLeadingZerosFormatForNumerics && !string.IsNullOrEmpty( field ) && field[0] == '0' && field.All( Char.IsDigit ) )
+			{
+				field = "=" + configuration.Quote + field + configuration.Quote;
+			}
+			else if( shouldQuote )
+			{
+				field = configuration.Quote + field + configuration.Quote;
+			}
+
+			currentRecord.Add( field );
+		}
+
+		/// <summary>
+		/// Writes the field to the CSV file.
+		/// When all fields are written for a record,
+		/// <see cref="ICsvWriter.NextRecord" /> must be called
+		/// to complete writing of the current record.
+		/// </summary>
+		/// <typeparam name="T">The type of the field.</typeparam>
+		/// <param name="field">The field to write.</param>
+		public virtual void WriteField<T>( T field )
+		{
+			CheckDisposed();
+
+			var type = field.GetType();
+			if( type == typeof( string ) )
+			{
+				WriteField( field as string );
+			}
+			else
+			{
+				var converter = TypeConverterFactory.GetConverter( type );
+				WriteField( field, converter );
+			}
+		}
+
+		/// <summary>
+		/// Writes the field to the CSV file.
+		/// When all fields are written for a record,
+		/// <see cref="ICsvWriter.NextRecord" /> must be called
+		/// to complete writing of the current record.
+		/// </summary>
+		/// <typeparam name="T">The type of the field.</typeparam>
+		/// <param name="field">The field to write.</param>
+		/// <param name="converter">The converter used to convert the field into a string.</param>
+		public virtual void WriteField<T>( T field, ITypeConverter converter )
+		{
+			CheckDisposed();
+
+			var typeConverterOptions = TypeConverterOptionsFactory.GetOptions( field.GetType() );
+			if( typeConverterOptions.CultureInfo == null )
+			{
+				typeConverterOptions.CultureInfo = configuration.CultureInfo;
+			}
+
+			var fieldString = converter.ConvertToString( typeConverterOptions, field );
+			WriteField( fieldString );
+		}
+
+		/// <summary>
+		/// Writes the field to the CSV file
+		/// using the given <see cref="ITypeConverter"/>.
+		/// When all fields are written for a record,
+		/// <see cref="ICsvWriter.NextRecord" /> must be called
+		/// to complete writing of the current record.
+		/// </summary>
+		/// <typeparam name="T">The type of the field.</typeparam>
+		/// <typeparam name="TConverter">The type of the converter.</typeparam>
+		/// <param name="field">The field to write.</param>
+		public virtual void WriteField<T, TConverter>( T field )
+		{
+			CheckDisposed();
+
+			var converter = TypeConverterFactory.GetConverter<TConverter>();
+			WriteField( field, converter );
+		}
+
+		/// <summary>
+		/// Writes the field to the CSV file.
+		/// When all fields are written for a record,
+		/// <see cref="ICsvWriter.NextRecord" /> must be called
+		/// to complete writing of the current record.
+		/// </summary>
+		/// <param name="type">The type of the field.</param>
+		/// <param name="field">The field to write.</param>
+		[Obsolete( "This method is deprecated and will be removed in the next major release. Use WriteField<T>( T field ) instead.", false )]
+		public virtual void WriteField( Type type, object field )
+		{
+			CheckDisposed();
+
+			if( type == typeof( string ) )
+			{
+				WriteField( field as string );
+			}
+			else
+			{
+				var converter = TypeConverterFactory.GetConverter( type );
+				WriteField( type, field, converter );
+			}
+		}
+
+		/// <summary>
+		/// Writes the field to the CSV file.
+		/// When all fields are written for a record,
+		/// <see cref="ICsvWriter.NextRecord" /> must be called
+		/// to complete writing of the current record.
+		/// </summary>
+		/// <param name="type">The type of the field.</param>
+		/// <param name="field">The field to write.</param>
+		/// <param name="converter">The converter used to convert the field into a string.</param>
+		[Obsolete( "This method is deprecated and will be removed in the next major release. Use WriteField<T>( T field, ITypeConverter converter ) instead.", false )]
+		public virtual void WriteField( Type type, object field, ITypeConverter converter )
+		{
+			CheckDisposed();
+
+			var typeConverterOptions = TypeConverterOptionsFactory.GetOptions( type );
+			if( typeConverterOptions.CultureInfo == null )
+			{
+				typeConverterOptions.CultureInfo = configuration.CultureInfo;
+			}
+
+			var fieldString = converter.ConvertToString( typeConverterOptions, field );
+			WriteField( fieldString );
+		}
+
+		/// <summary>
+		/// Ends writing of the current record
+		/// and starts a new record. This is used
+		/// when manually writing records with WriteField.
+		/// </summary>
+		public virtual void NextRecord()
+		{
+			CheckDisposed();
+
+			serializer.Write( currentRecord.ToArray() );
+			currentRecord.Clear();
+		}
+
+		/// <summary>
+		/// Write the Excel seperator record.
+		/// </summary>
+		public virtual void WriteExcelSeparator()
+		{
+			CheckDisposed();
+
+			if( hasHeaderBeenWritten )
+			{
+				throw new CsvWriterException( "The Excel seperator record must be the first record written in the file." );
+			}
+
+			if( hasRecordBeenWritten )
+			{
+				throw new CsvWriterException( "The Excel seperator record must be the first record written in the file." );
+			}
+
+			WriteField( "sep=" + configuration.Delimiter, false );
+
+			NextRecord();
+		}
+
+#if !NET_2_0
+		/// <summary>
+		/// Writes the header record from the given properties.
+		/// </summary>
+		/// <typeparam name="T">The type of the record.</typeparam>
+		public virtual void WriteHeader<T>()
+		{
+			CheckDisposed();
+
+			WriteHeader( typeof( T ) );
+		}
+
+		/// <summary>
+		/// Writes the header record from the given properties.
+		/// </summary>
+		/// <param name="type">The type of the record.</param>
+		public virtual void WriteHeader( Type type )
+		{
+			CheckDisposed();
+
+			if( type == null )
+			{
+				throw new ArgumentNullException( "type" );
+			}
+
+			if( !configuration.HasHeaderRecord )
+			{
+				throw new CsvWriterException( "Configuration.HasHeaderRecord is false. This will need to be enabled to write the header." );
+			}
+
+			if( hasHeaderBeenWritten )
+			{
+				throw new CsvWriterException( "The header record has already been written. You can't write it more than once." );
+			}
+
+			if( hasRecordBeenWritten )
+			{
+				throw new CsvWriterException( "Records have already been written. You can't write the header after writing records has started." );
+			}
+
+			if( type == typeof( Object ) )
+			{
+				return;
+			}
+
+			if( configuration.Maps[type] == null )
+			{
+				configuration.Maps.Add( configuration.AutoMap( type ) );
+			}
+
+			var properties = new CsvPropertyMapCollection();
+			AddProperties( properties, configuration.Maps[type] );
+
+			foreach( var property in properties )
+			{
+				if( CanWrite( property ) )
+				{
+					WriteField( property.Data.Names.FirstOrDefault() );
+				}
+			}
+
+			NextRecord();
+
+			hasHeaderBeenWritten = true;
+		}
+
+		/// <summary>
+		/// Writes the record to the CSV file.
+		/// </summary>
+		/// <typeparam name="T">The type of the record.</typeparam>
+		/// <param name="record">The record to write.</param>
+		public virtual void WriteRecord<T>( T record )
+		{
+			CheckDisposed();
+
+			try
+			{
+				GetWriteRecordAction<T>()( record );
+				hasRecordBeenWritten = true;
+				NextRecord();
+			}
+			catch( Exception ex )
+			{
+				ExceptionHelper.AddExceptionDataMessage( ex, null, record.GetType(), null, null, null );
+				throw;
+			}
+		}
+
+		/// <summary>
+		/// Writes the record to the CSV file.
+		/// </summary>
+		/// <param name="type">The type of the record.</param>
+		/// <param name="record">The record to write.</param>
+		[Obsolete( "This method is deprecated and will be removed in the next major release. Use WriteRecord<T>( T record ) instead.", false )]
+		public virtual void WriteRecord( Type type, object record )
+		{
+			CheckDisposed();
+
+			try
+			{
+				GetWriteRecordAction( type ).DynamicInvoke( record );
+				hasRecordBeenWritten = true;
+				NextRecord();
+			}
+			catch( Exception ex )
+			{
+				ExceptionHelper.AddExceptionDataMessage( ex, null, type, null, null, null );
+				throw;
+			}
+		}
+
+		/// <summary>
+		/// Writes the list of records to the CSV file.
+		/// </summary>
+		/// <param name="records">The list of records to write.</param>
+		public virtual void WriteRecords( IEnumerable records )
+		{
+			CheckDisposed();
+
+			Type recordType = null;
+			try
+			{
+				if( configuration.HasExcelSeparator && !hasExcelSeperatorBeenRead )
+				{
+					WriteExcelSeparator();
+					hasExcelSeperatorBeenRead = true;
+				}
+
+				// Write the header. If records is a List<dynamic>, the header won't be written.
+				// This is because typeof( T ) = Object.
+				var genericEnumerable = records.GetType().GetInterfaces().FirstOrDefault( t => t.IsGenericType && t.GetGenericTypeDefinition() == typeof( IEnumerable<> ) );
+				if( genericEnumerable != null )
+				{
+					recordType = genericEnumerable.GetGenericArguments().Single();
+					if( configuration.HasHeaderRecord && !hasHeaderBeenWritten && !recordType.IsPrimitive )
+					{
+						WriteHeader( recordType );
+					}
+				}
+
+				foreach( var record in records )
+				{
+					// If records is a List<dynamic>, the header hasn't been written yet.
+					// Write the header based on the record type.
+					recordType = record.GetType();
+					if( configuration.HasHeaderRecord && !hasHeaderBeenWritten && !recordType.IsPrimitive )
+					{
+						WriteHeader( recordType );
+					}
+
+					GetWriteRecordAction( record.GetType() ).DynamicInvoke( record );
+					NextRecord();
+				}
+			}
+			catch( Exception ex )
+			{
+				ExceptionHelper.AddExceptionDataMessage( ex, null, recordType, null, null, null );
+				throw;
+			}
+		}
+
+		/// <summary>
+		/// Clears the record cache for the given type. After <see cref="ICsvWriter.WriteRecord{T}"/> is called the
+		/// first time, code is dynamically generated based on the <see cref="CsvPropertyMapCollection"/>,
+		/// compiled, and stored for the given type T. If the <see cref="CsvPropertyMapCollection"/>
+		/// changes, <see cref="ICsvWriter.ClearRecordCache{T}"/> needs to be called to update the
+		/// record cache.
+		/// </summary>
+		/// <typeparam name="T">The record type.</typeparam>
+		public virtual void ClearRecordCache<T>()
+		{
+			CheckDisposed();
+
+			ClearRecordCache( typeof( T ) );
+		}
+
+		/// <summary>
+		/// Clears the record cache for the given type. After <see cref="ICsvWriter.WriteRecord{T}"/> is called the
+		/// first time, code is dynamically generated based on the <see cref="CsvPropertyMapCollection"/>,
+		/// compiled, and stored for the given type T. If the <see cref="CsvPropertyMapCollection"/>
+		/// changes, <see cref="ICsvWriter.ClearRecordCache(System.Type)"/> needs to be called to update the
+		/// record cache.
+		/// </summary>
+		/// <param name="type">The record type.</param>
+		public virtual void ClearRecordCache( Type type )
+		{
+			CheckDisposed();
+
+			typeActions.Remove( type );
+		}
+
+		/// <summary>
+		/// Clears the record cache for all types. After <see cref="ICsvWriter.WriteRecord{T}"/> is called the
+		/// first time, code is dynamically generated based on the <see cref="CsvPropertyMapCollection"/>,
+		/// compiled, and stored for the given type T. If the <see cref="CsvPropertyMapCollection"/>
+		/// changes, <see cref="ICsvWriter.ClearRecordCache()"/> needs to be called to update the
+		/// record cache.
+		/// </summary>
+		public virtual void ClearRecordCache()
+		{
+			CheckDisposed();
+
+			typeActions.Clear();
+		}
+
+		/// <summary>
+		/// Adds the properties from the mapping. This will recursively
+		/// traverse the mapping tree and add all properties for
+		/// reference maps.
+		/// </summary>
+		/// <param name="properties">The properties to be added to.</param>
+		/// <param name="mapping">The mapping where the properties are added from.</param>
+		protected virtual void AddProperties( CsvPropertyMapCollection properties, CsvClassMap mapping )
+		{
+			properties.AddRange( mapping.PropertyMaps );
+			foreach( var refMap in mapping.ReferenceMaps )
+			{
+				AddProperties( properties, refMap.Data.Mapping );
+			}
+		}
+
+		/// <summary>
+		/// Creates a property expression for the given property on the record.
+		/// This will recursively traverse the mapping to find the property
+		/// and create a safe property accessor for each level as it goes.
+		/// </summary>
+		/// <param name="recordExpression">The current property expression.</param>
+		/// <param name="mapping">The mapping to look for the property to map on.</param>
+		/// <param name="propertyMap">The property map to look for on the mapping.</param>
+		/// <returns>An Expression to access the given property.</returns>
+		protected virtual Expression CreatePropertyExpression( Expression recordExpression, CsvClassMap mapping, CsvPropertyMap propertyMap )
+		{
+			if( mapping.PropertyMaps.Any( pm => pm == propertyMap ) )
+			{
+				// The property is on this level.
+				return Expression.Property( recordExpression, propertyMap.Data.Property );
+			}
+
+			// The property isn't on this level of the mapping.
+			// We need to search down through the reference maps.
+			foreach( var refMap in mapping.ReferenceMaps )
+			{
+				var wrapped = Expression.Property( recordExpression, refMap.Data.Property );
+				var propertyExpression = CreatePropertyExpression( wrapped, refMap.Data.Mapping, propertyMap );
+				if( propertyExpression == null )
+				{
+					continue;
+				}
+
+				var isReferenceValueType = refMap.Data.Property.PropertyType.IsValueType;
+				if( isReferenceValueType )
+				{
+					return propertyExpression;
+				}
+
+				var nullCheckExpression = Expression.Equal( wrapped, Expression.Constant( null ) );
+
+				var isValueType = propertyMap.Data.Property.PropertyType.IsValueType;
+				var defaultValueExpression = isValueType
+					? (Expression)Expression.New( propertyMap.Data.Property.PropertyType )
+					: Expression.Constant( null, propertyMap.Data.Property.PropertyType );
+				var conditionExpression = Expression.Condition( nullCheckExpression, defaultValueExpression, propertyExpression );
+				return conditionExpression;
+			}
+
+			return null;
+		}
+#endif
+
+		/// <summary>
+		/// Performs application-defined tasks associated with freeing, releasing, or resetting unmanaged resources.
+		/// </summary>
+		/// <filterpriority>2</filterpriority>
+		public void Dispose()
+		{
+			Dispose( true );
+			GC.SuppressFinalize( this );
+		}
+
+		/// <summary>
+		/// Performs application-defined tasks associated with freeing, releasing, or resetting unmanaged resources.
+		/// </summary>
+		/// <param name="disposing">True if the instance needs to be disposed of.</param>
+		protected virtual void Dispose( bool disposing )
+		{
+			if( disposed )
+			{
+				return;
+			}
+
+			if( disposing )
+			{
+				if( serializer != null )
+				{
+					serializer.Dispose();
+				}
+			}
+
+			disposed = true;
+			serializer = null;
+		}
+
+		/// <summary>
+		/// Checks if the instance has been disposed of.
+		/// </summary>
+		/// <exception cref="ObjectDisposedException" />
+		protected virtual void CheckDisposed()
+		{
+			if( disposed )
+			{
+				throw new ObjectDisposedException( GetType().ToString() );
+			}
+		}
+
+#if !NET_2_0
+		/// <summary>
+		/// Gets the action delegate used to write the custom
+		/// class object to the writer.
+		/// </summary>
+		/// <typeparam name="T">The type of the custom class being written.</typeparam>
+		/// <returns>The action delegate.</returns>
+		protected virtual Action<T> GetWriteRecordAction<T>()
+		{
+			var type = typeof( T );
+			CreateWriteRecordAction( type );
+
+			return (Action<T>)typeActions[type];
+		}
+
+		/// <summary>
+		/// Gets the action delegate used to write the custom
+		/// class object to the writer.
+		/// </summary>
+		/// <param name="type">The type of the custom class being written.</param>
+		/// <returns>The action delegate.</returns>
+		protected virtual Delegate GetWriteRecordAction( Type type )
+		{
+			CreateWriteRecordAction( type );
+
+			return typeActions[type];
+		}
+
+		/// <summary>
+		/// Creates the write record action for the given type if it
+		/// doesn't already exist.
+		/// </summary>
+		/// <param name="type">The type of the custom class being written.</param>
+		protected virtual void CreateWriteRecordAction( Type type )
+		{
+			if( typeActions.ContainsKey( type ) )
+			{
+				return;
+			}
+
+			if( configuration.Maps[type] == null )
+			{
+				// We need to check again in case the header was not written.
+				configuration.Maps.Add( configuration.AutoMap( type ) );
+			}
+
+			if( type.IsPrimitive )
+			{
+				CreateActionForPrimitive( type );
+			}
+			else
+			{
+				CreateActionForObject( type );
+			}
+		}
+
+		/// <summary>
+		/// Creates the action for an object.
+		/// </summary>
+		/// <param name="type">The type of object to create the action for.</param>
+		protected virtual void CreateActionForObject( Type type )
+		{
+			var recordParameter = Expression.Parameter( type, "record" );
+
+			// Get a list of all the properties so they will
+			// be sorted properly.
+			var properties = new CsvPropertyMapCollection();
+			AddProperties( properties, configuration.Maps[type] );
+
+			if( properties.Count == 0 )
+			{
+				throw new CsvWriterException( string.Format( "No properties are mapped for type '{0}'.", type.FullName ) );
+			}
+
+			var delegates = new List<Delegate>();
+
+			foreach( var propertyMap in properties )
+			{
+				if( !CanWrite( propertyMap ) )
+				{
+					continue;
+				}
+
+				if( propertyMap.Data.TypeConverter == null || !propertyMap.Data.TypeConverter.CanConvertTo( typeof( string ) ) )
+				{
+					// Skip if the type isn't convertible.
+					continue;
+				}
+
+				var fieldExpression = CreatePropertyExpression( recordParameter, configuration.Maps[type], propertyMap );
+
+				var typeConverterExpression = Expression.Constant( propertyMap.Data.TypeConverter );
+				if( propertyMap.Data.TypeConverterOptions.CultureInfo == null )
+				{
+					propertyMap.Data.TypeConverterOptions.CultureInfo = configuration.CultureInfo;
+				}
+
+				var typeConverterOptions = TypeConverterOptions.Merge( TypeConverterOptionsFactory.GetOptions( propertyMap.Data.Property.PropertyType ), propertyMap.Data.TypeConverterOptions );
+				var typeConverterOptionsExpression = Expression.Constant( typeConverterOptions );
+
+				var method = propertyMap.Data.TypeConverter.GetType().GetMethod( "ConvertToString" );
+				fieldExpression = Expression.Convert( fieldExpression, typeof( object ) );
+				fieldExpression = Expression.Call( typeConverterExpression, method, typeConverterOptionsExpression, fieldExpression );
+
+				if( type.IsClass )
+				{
+					var areEqualExpression = Expression.Equal( recordParameter, Expression.Constant( null ) );
+					fieldExpression = Expression.Condition( areEqualExpression, Expression.Constant( string.Empty ), fieldExpression );
+				}
+
+				var writeFieldMethodCall = Expression.Call( Expression.Constant( this ), "WriteField", new[] { typeof( string ) }, fieldExpression );
+
+				var actionType = typeof( Action<> ).MakeGenericType( type );
+				delegates.Add( Expression.Lambda( actionType, writeFieldMethodCall, recordParameter ).Compile() );
+			}
+
+			typeActions[type] = CombineDelegates( delegates );
+		}
+
+		/// <summary>
+		/// Creates the action for a primitive.
+		/// </summary>
+		/// <param name="type">The type of primitive to create the action for.</param>
+		protected virtual void CreateActionForPrimitive( Type type )
+		{
+			var recordParameter = Expression.Parameter( type, "record" );
+
+			Expression fieldExpression = Expression.Convert( recordParameter, typeof( object ) );
+
+			var typeConverter = TypeConverterFactory.GetConverter( type );
+			var typeConverterExpression = Expression.Constant( typeConverter );
+			var method = typeConverter.GetType().GetMethod( "ConvertToString" );
+
+			var typeConverterOptions = TypeConverterOptionsFactory.GetOptions( type );
+			if( typeConverterOptions.CultureInfo == null )
+			{
+				typeConverterOptions.CultureInfo = configuration.CultureInfo;
+			}
+
+			fieldExpression = Expression.Call( typeConverterExpression, method, Expression.Constant( typeConverterOptions ), fieldExpression );
+
+			fieldExpression = Expression.Call( Expression.Constant( this ), "WriteField", new[] { typeof( string ) }, fieldExpression );
+
+			var actionType = typeof( Action<> ).MakeGenericType( type );
+			typeActions[type] = Expression.Lambda( actionType, fieldExpression, recordParameter ).Compile();
+		}
+
+		/// <summary>
+		/// Combines the delegates into a single multicast delegate.
+		/// This is needed because Silverlight doesn't have the
+		/// Delegate.Combine( params Delegate[] ) overload.
+		/// </summary>
+		/// <param name="delegates">The delegates to combine.</param>
+		/// <returns>A multicast delegate combined from the given delegates.</returns>
+		protected virtual Delegate CombineDelegates( IEnumerable<Delegate> delegates )
+		{
+			return delegates.Aggregate<Delegate, Delegate>( null, Delegate.Combine );
+		}
+
+		/// <summary>
+		/// Checks if the property can be written.
+		/// </summary>
+		/// <param name="propertyMap">The property map that we are checking.</param>
+		/// <returns>A value indicating if the property can be written.
+		/// True if the property can be written, otherwise false.</returns>
+		protected virtual bool CanWrite( CsvPropertyMap propertyMap )
+		{
+			var cantWrite =
+				// Ignored properties.
+				propertyMap.Data.Ignore ||
+				// Properties that don't have a public getter
+				// and we are honoring the accessor modifier.
+				propertyMap.Data.Property.GetGetMethod() == null && !configuration.IgnorePrivateAccessor ||
+				// Properties that don't have a getter at all.
+				propertyMap.Data.Property.GetGetMethod( true ) == null;
+			return !cantWrite;
+		}
+#endif
+	}
+}